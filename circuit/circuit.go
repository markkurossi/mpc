--- conflicted
+++ resolved
@@ -424,11 +424,7 @@
 // Wire specifies a wire ID.
 type Wire uint32
 
-<<<<<<< HEAD
 // InvalidWire specifies an invalid wire ID.
-=======
-// InvalidWire defines a invalid wire ID.
->>>>>>> 0bec7da5
 const InvalidWire Wire = math.MaxUint32
 
 // ID returns the wire ID as integer.
