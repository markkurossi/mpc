//
// Copyright (c) 2022 Markku Rossi
//
// All rights reserved.
//

package circuit

import (
	"fmt"
	"regexp"
	"strconv"
	"strings"
)

var reVar = regexp.MustCompilePOSIX(`{(.?){([^\}]+)}}`)

<<<<<<< HEAD
// Template defines an expandable text template.
=======
// Template defines an expandable template.
>>>>>>> 0bec7da5
type Template struct {
	parts     []*part
	FloatCvt  FloatCvt
	IntCvt    IntCvt
	StringCvt StringCvt
}

// FloatCvt converts a float64 value to float64 value.
type FloatCvt func(v float64) float64

// IntCvt converts an integer value to float64 value.
type IntCvt func(v int) float64

<<<<<<< HEAD
// StringCvt converts a string value to a string value.
=======
// StringCvt converts a string value to string value.
>>>>>>> 0bec7da5
type StringCvt func(v string) string

const (
	partFloat = iota
	partInt
	partString
)

type part struct {
	t  int
	fv float64
	iv int
	sv string
}

func (p part) String() string {
	switch p.t {
	case partFloat:
		return fmt.Sprintf("float64:%v", p.fv)
	case partInt:
		return fmt.Sprintf("int:%v", p.iv)
	case partString:
		return p.sv
	default:
		return fmt.Sprintf("{part %d}", p.t)
	}
}

<<<<<<< HEAD
// NewTemplate parses the input data and returns a Template instance.
=======
// NewTemplate parses the input string and returns the parsed
// Template.
>>>>>>> 0bec7da5
func NewTemplate(input string) *Template {
	t := &Template{
		FloatCvt:  func(v float64) float64 { return v },
		IntCvt:    func(v int) float64 { return float64(v) },
		StringCvt: func(v string) string { return v },
	}
	matches := reVar.FindAllStringSubmatchIndex(input, -1)
	if matches == nil {
		return t
	}

	var start int
	var err error

	for _, m := range matches {
		if m[0] > start {
			t.parts = append(t.parts, &part{
				t:  partString,
				sv: input[start:m[0]],
			})
		}
		content := input[m[4]:m[5]]
		part := &part{
			t:  partFloat,
			sv: content,
		}
		t.parts = append(t.parts, part)
		start = m[1]

		if m[2] != m[3] {
			switch input[m[2]:m[3]] {
			default:
				panic(fmt.Sprintf("unknown template variable conversion: %s",
					input[m[2]:m[3]]))
			}
		} else {
			part.iv, err = strconv.Atoi(content)
			if err == nil {
				part.t = partInt
			} else {
				part.fv, err = strconv.ParseFloat(content, 64)
				if err == nil {
					part.t = partFloat
				} else {
					part.sv = content
					part.t = partString
				}
			}
		}

	}
	if start < len(input) {
		t.parts = append(t.parts, &part{
			t:  partString,
			sv: input[start:],
		})
	}

	return t
}

// Expand expands the template.
func (t *Template) Expand() string {
	var b strings.Builder

	for _, part := range t.parts {
		switch part.t {
		case partFloat:
			b.WriteString(fmt.Sprintf("%v", t.FloatCvt(part.fv)))
		case partInt:
			b.WriteString(fmt.Sprintf("%v", t.IntCvt(part.iv)))
		case partString:
			b.WriteString(part.sv)
		default:
			panic(fmt.Sprintf("invalid part type: %v", part.t))
		}
	}

	return b.String()
}<|MERGE_RESOLUTION|>--- conflicted
+++ resolved
@@ -15,11 +15,7 @@
 
 var reVar = regexp.MustCompilePOSIX(`{(.?){([^\}]+)}}`)
 
-<<<<<<< HEAD
 // Template defines an expandable text template.
-=======
-// Template defines an expandable template.
->>>>>>> 0bec7da5
 type Template struct {
 	parts     []*part
 	FloatCvt  FloatCvt
@@ -33,11 +29,7 @@
 // IntCvt converts an integer value to float64 value.
 type IntCvt func(v int) float64
 
-<<<<<<< HEAD
 // StringCvt converts a string value to a string value.
-=======
-// StringCvt converts a string value to string value.
->>>>>>> 0bec7da5
 type StringCvt func(v string) string
 
 const (
@@ -66,12 +58,8 @@
 	}
 }
 
-<<<<<<< HEAD
-// NewTemplate parses the input data and returns a Template instance.
-=======
 // NewTemplate parses the input string and returns the parsed
 // Template.
->>>>>>> 0bec7da5
 func NewTemplate(input string) *Template {
 	t := &Template{
 		FloatCvt:  func(v float64) float64 { return v },
